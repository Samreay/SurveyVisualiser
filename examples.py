--- conflicted
+++ resolved
@@ -29,11 +29,7 @@
 
     if not os.path.exists(name):
         os.makedirs(name)
-<<<<<<< HEAD
-    vis.render3d("%s/3d_%d.png" % (name, i), rmax=r, elev=elev, azim=i, low_quality=low_quality, t=t, blur=blur, contrast=contrast, falsecolor=falsecolor, redshift=redshift)
-=======
     vis.render3d("%s/3d_%d.png" % (name, i), 1.0 * i / i_max, low_quality=low_quality)
->>>>>>> 77c525e2
 
 
 def make_video(name, data, low_quality=False, num_frames=360):
@@ -53,11 +49,7 @@
         A list of Surveys add to the Visualisation, or a single
         Survey if you only want one.
     """
-<<<<<<< HEAD
-    print("Making video %s" % name)
-=======
     print("Making video for %s" % name)
->>>>>>> 77c525e2
     # Create an empty visualisation
     vis = Visualisation()
 
@@ -68,19 +60,10 @@
     else:
         vis.add_survey(data)
 
-<<<<<<< HEAD
-    if plotsupernovae:
-        print("Adding Supernovae To Visualiser from make_video()")
-        supersurvey=SupernovaSurvey()
-        supersurvey.t_line=tlist
-        supersurvey.set_all_colors(redshift=redshift)
-        vis.add_survey(supersurvey)
-=======
     has_supernova = len([s for s in vis.surveys if isinstance(s, SupernovaeSurvey)]) > 0
     num_turns = 1 if not has_supernova else 2
 
     num_frames *= num_turns  # Atm extending running time if more turns. May remove
->>>>>>> 77c525e2
 
     # Get the redshift limits for each survey
     rs = [s.zmax for s in vis.surveys]
@@ -93,16 +76,10 @@
         maxr = 0.7 * max(rs)
         minr = 0.7 * min(rs)
 
-<<<<<<< HEAD
-    # Using 4 cores, call make3d for each degree from 0 to 360
-    ilist=list(range(no_frames))
-    Parallel(n_jobs=3)(delayed(make3d)(name, vis, int(i), minr, maxr, low_quality, t, plotsupernovae, blur, contrast, falsecolor, redshift) for i,t in zip( ilist, tlist ))
-=======
     vis.set_camera(OrbitZoomCamera(minr, maxr, num_turns=num_turns))
 
     # Using 4 cores, call make3d for each degree from 0 to 360
     Parallel(n_jobs=3)(delayed(make3d)(name, vis, i, num_frames, low_quality) for i in range(num_frames))
->>>>>>> 77c525e2
 
 
 def make(name, data):
@@ -217,16 +194,9 @@
     make_all_video()
 
     # As an example, make the 6df figures and video
-<<<<<<< HEAD
-    #make_figures("6df")
-    noframes=360
-    tlist=np.round(np.linspace(56500,    57500,  noframes, endpoint=False),0)
-    make_all_video("ozdes", low_quality=False, no_frames=noframes, plotsupernovae=True, blur=True, tlist=tlist, contrast=2, falsecolor='rgb', redshift=True)
-=======
     # make_figures("6df")
     # num_frames = 360
     # make_all_video("test_nova", low_quality=True, num_frames=num_frames)
->>>>>>> 77c525e2
 
 
     # Uncomment one of the below lines (and comment out the above two)
