--- conflicted
+++ resolved
@@ -5,12 +5,8 @@
 import numpy as np
 from scipy.ndimage.filters import gaussian_filter
 from scipy.misc import imresize
-<<<<<<< HEAD
-from surveyvis.surveys import SupernovaSurvey
-=======
 from surveyvis.surveys import SupernovaeSurvey
 from surveyvis.camera import Camera
->>>>>>> 77c525e2
 import gc
 
 class Visualisation(object):
